--- conflicted
+++ resolved
@@ -388,7 +388,6 @@
 		Builder cookies(Consumer<MultiValueMap<String, ResponseCookie>> cookiesConsumer);
 
 		/**
-<<<<<<< HEAD
 		 * Transform the response body, if set in the builder.
 		 * @param transformer the transformation function to use
 		 * @return this builder
@@ -398,32 +397,18 @@
 
 		/**
 		 * Set the body of the response.
-		 * <p><strong>Note:</strong> This methods will drain the existing body,
+		 * <p><strong>Note:</strong> This method will drain the existing body,
 		 * if set in the builder.
 		 * @param body the new body to use
-=======
-		 * Set the body of the response.
-		 * <p>Calling this methods will
-		 * {@linkplain org.springframework.core.io.buffer.DataBufferUtils#release(DataBuffer) release}
-		 * the existing body of the builder.
-		 * @param body the new body
->>>>>>> 4f2b6473
 		 * @return this builder
 		 */
 		Builder body(Flux<DataBuffer> body);
 
 		/**
 		 * Set the body of the response to the UTF-8 encoded bytes of the given string.
-<<<<<<< HEAD
-		 * <p><strong>Note:</strong> This methods will drain the existing body,
+		 * <p><strong>Note:</strong> This method will drain the existing body,
 		 * if set in the builder.
 		 * @param body the new body.
-=======
-		 * <p>Calling this methods will
-		 * {@linkplain org.springframework.core.io.buffer.DataBufferUtils#release(DataBuffer) release}
-		 * the existing body of the builder.
-		 * @param body the new body
->>>>>>> 4f2b6473
 		 * @return this builder
 		 */
 		Builder body(String body);
